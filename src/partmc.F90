--- conflicted
+++ resolved
@@ -620,13 +620,8 @@
              call aero_state_set_weight(aero_state, aero_data, &
                   AERO_STATE_WEIGHT_FLAT)
           else
-<<<<<<< HEAD
-             call aero_state_set_weight(aero_state, AERO_STATE_WEIGHT_NUMMASS)
-             !call aero_state_set_weight(aero_state, AERO_STATE_WEIGHT_FLAT)
-=======
              call aero_state_set_weight(aero_state, aero_data, &
                   AERO_STATE_WEIGHT_NUMMASS_SOURCE)
->>>>>>> 2f0159e2
           end if
           call aero_state_set_n_part_ideal(aero_state, n_part)
           call aero_state_add_aero_dist_sample(aero_state, aero_data, &
