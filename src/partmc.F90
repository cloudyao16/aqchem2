--- conflicted
+++ resolved
@@ -561,13 +561,9 @@
 
        position = 0
        call pmc_mpi_pack_run_part_opt(buffer, position, run_part_opt)
-<<<<<<< HEAD
-       call pmc_mpi_pack_real(buffer, position, n_part_ideal)
+       call pmc_mpi_pack_real(buffer, position, n_part)
        call pmc_mpi_pack_integer(buffer, position, aero_state_weight)
        call pmc_mpi_pack_real(buffer, position, aero_weight_exponent)
-=======
-       call pmc_mpi_pack_real(buffer, position, n_part)
->>>>>>> a14b7eda
        call pmc_mpi_pack_gas_data(buffer, position, gas_data)
        call pmc_mpi_pack_gas_state(buffer, position, gas_state_init)
        call pmc_mpi_pack_aero_data(buffer, position, aero_data)
@@ -597,13 +593,9 @@
        ! non-root processes unpack data
        position = 0
        call pmc_mpi_unpack_run_part_opt(buffer, position, run_part_opt)
-<<<<<<< HEAD
-       call pmc_mpi_unpack_real(buffer, position, n_part_ideal)
+       call pmc_mpi_unpack_real(buffer, position, n_part)
        call pmc_mpi_unpack_integer(buffer, position, aero_state_weight)
        call pmc_mpi_unpack_real(buffer, position, aero_weight_exponent)
-=======
-       call pmc_mpi_unpack_real(buffer, position, n_part)
->>>>>>> a14b7eda
        call pmc_mpi_unpack_gas_data(buffer, position, gas_data)
        call pmc_mpi_unpack_gas_state(buffer, position, gas_state_init)
        call pmc_mpi_unpack_aero_data(buffer, position, aero_data)
