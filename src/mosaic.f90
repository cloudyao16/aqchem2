--- conflicted
+++ resolved
@@ -56,13 +56,10 @@
        subroutine AllocateMemory()
        end subroutine AllocateMemory
     end interface
-<<<<<<< HEAD
-=======
 
     ! allocate one aerosol bin
     naerbin = 1
     call AllocateMemory()
->>>>>>> 5ebd01bb
     
     ! parameters
     mmode = 1               ! 1 = time integration, 2 = parametric analysis
