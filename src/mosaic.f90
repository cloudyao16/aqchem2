! Copyright (C) 2007 Matthew West
! Licensed under the GNU General Public License version 2 or (at your
! option) any later version. See the file COPYING for details.
!
! Interface to MOSAIC

module mod_mosaic
contains
  
!!!!!!!!!!!!!!!!!!!!!!!!!!!!!!!!!!!!!!!!!!!!!!!!!!!!!!!!!!!!!!!!!!!!!!!!
  
  subroutine singlestep_mosaic(bin_grid, env, aero_data, &
       aero_state, gas_data, gas_state, t, del_t)
    
    use mod_constants
    use mod_util
    use mod_aero_state
    use mod_bin_grid 
    use mod_condensation
    use mod_environ
    use mod_aero_data
    use mod_output_state
    use mod_gas_data
    use mod_gas_state
    
    use module_data_mosaic_aero, only: nbin_a, aer, num_a, jhyst_leg, &
         alpha_ASTEM, rtol_eqb_ASTEM, ptol_mol_ASTEM, &
         jtotal, water_a, &
         mGAS_AER_XFER, mDYNAMIC_SOLVER
    
    use module_data_mosaic_main, only: tbeg_sec, tcur_sec, tmid_sec, &
         dt_sec, dt_min, dt_aeroptic_min, rlon, rlat, zalt_m, RH, te, &
         pr_atm, cnn, cair_mlc, cair_molm3, h2o, o2, h2, ppb, avogad, deg2rad, &
         mmode, mgas, maer, mcld, maeroptic, mshellcore, msolar, mphoto
    
    type(bin_grid_t), intent(in) :: bin_grid ! bin grid
    type(environ), intent(inout) :: env ! environment state
    type(aero_data_t), intent(in) :: aero_data ! aerosol data
    type(aero_state_t), intent(inout) :: aero_state ! aerosol state
    type(gas_data_t), intent(in) :: gas_data ! gas data
    type(gas_state_t), intent(inout) :: gas_state ! gas state
    real*8, intent(in) :: t             ! current time (s)
    real*8, intent(in) :: del_t         ! timestep for coagulation

    ! MOSAIC function interfaces
    interface
       subroutine SolarZenithAngle()
       end subroutine SolarZenithAngle
       subroutine LoadPeroxyParameters()
       end subroutine LoadPeroxyParameters
       subroutine init_data_modules()
       end subroutine init_data_modules
       subroutine IntegrateChemistry()
       end subroutine IntegrateChemistry
       ! real*8 function WaterVapor(RH, cair_mlc, te, pr_atm)
       ! real*8 :: RH, cair_mlc, te, pr_atm
       ! end function WaterVapor
    end interface
    
    ! local variables
    real*8 :: time_UTC ! 24-hr UTC clock time (hr)
    real*8 :: tmar21_sec ! time at noon, march 21, UTC (s)
    real*8 :: conv_fac(aero_data%n_spec), dum_var
    integer :: i_bin, i_num, i_spec, i_mosaic, i_spec_mosaic
    type(aero_particle_t), pointer :: particle

    logical, save :: first = .true.
    
    !---------------------------------------------------------
    ! set MOSAIC data once at the beginning of the simulation
    if (first) then
<<<<<<< HEAD
      first = .false.

      ! parameters
      mmode = 1               ! 1 = time integration, 2 = parametric analysis
      mgas = 1                ! 1 = gas chem on, 0 = gas chem off
      maer = 1                ! 1 = aer chem on, 0 = aer chem off
      mcld = 0                ! 1 = cld chem on, 0 = cld chem off
      maeroptic = 1           ! 1 = aer_optical on, 0 = aer_optical off
      mshellcore = 1          ! 0 = no shellcore, 1 = core is BC only
                              ! 2 = core is BC and DUST
      msolar = 1              ! 1 = diurnally varying phot, 2 = fixed phot
      mphoto = 2              ! 1 = Rick's param, 2 = Yang's param
      mGAS_AER_XFER = 1       ! 1 = gas-aerosol partitioning, 0 = no partition
      mDYNAMIC_SOLVER = 1     ! 1 = astem, 2 = lsodes
      alpha_ASTEM = 0.5d0     ! solver parameter. range: 0.01 - 1.0
      rtol_eqb_ASTEM = 0.01d0 ! relative eqb tolerance. range: 0.01 - 0.03
      ptol_mol_ASTEM = 0.01d0 ! percent mol tolerance.  range: 0.01 - 1.0
      
      ! time variables
      dt_sec = del_t                            ! time-step (s)
      tmar21_sec = dble((79*24 + 12)*3600)      ! noon, mar 21, UTC
      tbeg_sec = env%start_day*24*3600 + &      ! time since the beg of
                 nint(env%start_time)           ! year 00:00, UTC (s)
      time_UTC = env%start_time/3600d0          ! 24-hr UTC clock time (hr)

      ! geographic location
      rlon = env%longitude * deg2rad            ! longitude
      rlat = env%latitude * deg2rad             ! latitude
      zalt_m = env%altitude                     ! altitude (m)

      ! environmental parameters: map PartMC -> MOSAIC
      RH = env%RH * 100.d0                      ! relative humidity (%)
      te = env%T                                ! temperature (K)
      pr_atm = env%p / const%atm                ! pressure (atm)

      call init_data_modules                    ! initialize indices and vars
      call LoadPeroxyParameters                 ! Aperox and Bperox only once

      cair_mlc = avogad*pr_atm/(82.056d0*te)    ! air conc [molec/cc]
      cair_molm3 = 1d6*pr_atm/(82.056d0*te)     ! air conc [mol/m^3]
      ppb = 1d9

=======
       first = .false.
       
       ! parameters
       mmode = 1               ! 1 = time integration, 2 = parametric analysis
       mgas = 0                ! 1 = gas chem on, 0 = gas chem off
       maer = 1                ! 1 = aer chem on, 0 = aer chem off
       mcld = 0                ! 1 = cld chem on, 0 = cld chem off
       maeroptic = 1           ! 1 = aer_optical on, 0 = aer_optical off
       mshellcore = 1          ! 0 = no shellcore, 1 = core is BC only
                               ! 2 = core is BC and DUST
       msolar = 1              ! 1 = diurnally varying phot, 2 = fixed phot
       mphoto = 2              ! 1 = Rick's param, 2 = Yang's param
       mGAS_AER_XFER = 1       ! 1 = gas-aerosol partitioning, 0 = no partition
       mDYNAMIC_SOLVER = 1     ! 1 = astem, 2 = lsodes
       alpha_ASTEM = 0.5d0     ! solver parameter. range: 0.01 - 1.0
       rtol_eqb_ASTEM = 0.01d0 ! relative eqb tolerance. range: 0.01 - 0.03
       ptol_mol_ASTEM = 0.01d0 ! percent mol tolerance.  range: 0.01 - 1.0
       
       ! time variables
       dt_sec = del_t                           ! time-step (s)
       tmar21_sec = dble((79*24 + 12)*3600)     ! noon, mar 21, UTC
       tbeg_sec = env%start_day*24*3600 + &     ! time since the beg of
            nint(env%start_time)                ! year 00:00, UTC (s)
       time_UTC = env%start_time/3600d0         ! 24-hr UTC clock time (hr)
       
       ! geographic location
       rlon = env%longitude * deg2rad           ! longitude
       rlat = env%latitude * deg2rad            ! latitude
       zalt_m = env%altitude                    ! altitude (m)
       
       ! environmental parameters: map PartMC -> MOSAIC
       RH = env%RH * 100.d0                     ! relative humidity (%)
       te = env%T                               ! temperature (K)
       pr_atm = env%p / const%atm               ! pressure (atm)
       
       call init_data_modules                   ! initialize indices and vars
       call LoadPeroxyParameters                ! Aperox and Bperox only once
       
       cair_mlc = avogad*pr_atm/(82.056d0*te)   ! air conc [molec/cc]
       cair_molm3 = 1d6*pr_atm/(82.056d0*te)    ! air conc [mol/m^3]
       ppb = 1d9
       
>>>>>>> c9530c93
    endif
    !----------------------------------------------------------

    ! update time variables
    tcur_sec = dble(tbeg_sec) + t               ! current (old) time since
                                                ! the beg of year 00:00, UTC (s)
    time_UTC = time_UTC + dt_sec/3600d0

    if(time_UTC .ge. 24d0)then
      time_UTC = time_UTC - 24d0
    endif

    tmid_sec = tcur_sec + 0.5d0*dt_sec
    if(tmid_sec .ge. tmar21_sec)then
      tmid_sec = tmid_sec - tmar21_sec          ! seconds since noon, march 21
    else
      tmid_sec = tmid_sec + &
                 dble(((365-79)*24 - 12)*3600)  ! seconds since noon, march 21
    endif

    ! transport timestep (min)
    dt_min = dt_sec/60d0
    ! aerosol optics timestep (min)
    dt_aeroptic_min = 0d0

    !----------------------------------------------------------
    ! aerosol data: map PartMC -> MOSAIC

    do i_spec = 1,aero_data%n_spec
       ! converts m^3(species) to nmol(species)/m^3(air)
       conv_fac(i_spec) = 1.D9 * aero_data%rho(i_spec) &
            / (aero_data%M_w(i_spec) * aero_state%comp_vol)
    enddo

    nbin_a = total_particles(aero_state)
    i_mosaic = 0 ! MOSAIC bin number
    aer = 0d0    ! initialize to zero
    do i_bin = 1,bin_grid%n_bin
       do i_num = 1,aero_state%bins(i_bin)%n_part
          particle => aero_state%bins(i_bin)%particles(i_num)
          i_mosaic = i_mosaic + 1
          do i_spec = 1,aero_data%n_spec
             i_spec_mosaic = aero_data%mosaic_index(i_spec)
             if (i_spec_mosaic > 0) then
                ! convert m^3(species) to nmol(species)/m^3(air)
                aer(i_spec_mosaic, jtotal, i_mosaic) &   ! nmol/m^3(air)
                     = particle%vols(i_spec) * conv_fac(i_spec_mosaic)
             end if
          end do
          ! handle water specially
          ! convert m^3(water) to kg(water)/m^3(air)
          water_a(i_mosaic) = particle%vols(aero_data%i_water) &
               * aero_data%rho(aero_data%i_water) / aero_state%comp_vol
          num_a(i_mosaic) = 1d0 / aero_state%comp_vol ! number conc. (#/cc(air))
          jhyst_leg(i_mosaic) = 1
       end do
    end do

    ! gas chemistry: map PartMC -> MOSAIC
    cnn = 0d0
    do i_spec = 1,gas_data%n_spec
       i_spec_mosaic = gas_data%mosaic_index(i_spec)
       if (i_spec_mosaic > 0) then
          ! convert ppbv to molec/cc
          cnn(i_spec_mosaic) = gas_state%conc(i_spec) * cair_mlc / ppb
       end if
    end do

    if(msolar.eq.1)then
      call SolarZenithAngle
    end if

    call IntegrateChemistry

    ! environmental parameters: map MOSAIC -> PartMC
    env%RH = RH / 100d0
    env%T = te
    env%p = pr_atm * const%atm

    ! aerosol data: map MOSAIC -> PartMC
    i_mosaic = 0 ! MOSAIC bin number
    do i_bin = 1,bin_grid%n_bin
       do i_num = 1,aero_state%bins(i_bin)%n_part
          i_mosaic = i_mosaic + 1
          particle => aero_state%bins(i_bin)%particles(i_num)
          do i_spec = 1,aero_data%n_spec
             i_spec_mosaic = aero_data%mosaic_index(i_spec)
             if (i_spec_mosaic > 0) then
                particle%vols(i_spec) = &
                     ! convert nmol(species)/m^3(air) to m^3(species)
                     aer(i_spec_mosaic, jtotal, i_mosaic) &
                     / conv_fac(i_spec_mosaic)
             end if
          end do
          ! handle water specially
          ! convert kg(water)/m^3(air) to m^3(water)
          particle%vols(aero_data%i_water) = water_a(i_mosaic) &
               / aero_data%rho(aero_data%i_water) * aero_state%comp_vol
       end do
    end do

    ! gas chemistry: map MOSAIC -> PartMC
    do i_spec = 1,gas_data%n_spec
       i_spec_mosaic = gas_data%mosaic_index(i_spec)
       if (i_spec_mosaic > 0) then
          ! convert molec/cc to ppbv
          gas_state%conc(i_spec) = cnn(i_spec_mosaic) / cair_mlc * ppb
       end if
    end do

  end subroutine singlestep_mosaic

end module mod_mosaic<|MERGE_RESOLUTION|>--- conflicted
+++ resolved
@@ -69,50 +69,6 @@
     !---------------------------------------------------------
     ! set MOSAIC data once at the beginning of the simulation
     if (first) then
-<<<<<<< HEAD
-      first = .false.
-
-      ! parameters
-      mmode = 1               ! 1 = time integration, 2 = parametric analysis
-      mgas = 1                ! 1 = gas chem on, 0 = gas chem off
-      maer = 1                ! 1 = aer chem on, 0 = aer chem off
-      mcld = 0                ! 1 = cld chem on, 0 = cld chem off
-      maeroptic = 1           ! 1 = aer_optical on, 0 = aer_optical off
-      mshellcore = 1          ! 0 = no shellcore, 1 = core is BC only
-                              ! 2 = core is BC and DUST
-      msolar = 1              ! 1 = diurnally varying phot, 2 = fixed phot
-      mphoto = 2              ! 1 = Rick's param, 2 = Yang's param
-      mGAS_AER_XFER = 1       ! 1 = gas-aerosol partitioning, 0 = no partition
-      mDYNAMIC_SOLVER = 1     ! 1 = astem, 2 = lsodes
-      alpha_ASTEM = 0.5d0     ! solver parameter. range: 0.01 - 1.0
-      rtol_eqb_ASTEM = 0.01d0 ! relative eqb tolerance. range: 0.01 - 0.03
-      ptol_mol_ASTEM = 0.01d0 ! percent mol tolerance.  range: 0.01 - 1.0
-      
-      ! time variables
-      dt_sec = del_t                            ! time-step (s)
-      tmar21_sec = dble((79*24 + 12)*3600)      ! noon, mar 21, UTC
-      tbeg_sec = env%start_day*24*3600 + &      ! time since the beg of
-                 nint(env%start_time)           ! year 00:00, UTC (s)
-      time_UTC = env%start_time/3600d0          ! 24-hr UTC clock time (hr)
-
-      ! geographic location
-      rlon = env%longitude * deg2rad            ! longitude
-      rlat = env%latitude * deg2rad             ! latitude
-      zalt_m = env%altitude                     ! altitude (m)
-
-      ! environmental parameters: map PartMC -> MOSAIC
-      RH = env%RH * 100.d0                      ! relative humidity (%)
-      te = env%T                                ! temperature (K)
-      pr_atm = env%p / const%atm                ! pressure (atm)
-
-      call init_data_modules                    ! initialize indices and vars
-      call LoadPeroxyParameters                 ! Aperox and Bperox only once
-
-      cair_mlc = avogad*pr_atm/(82.056d0*te)    ! air conc [molec/cc]
-      cair_molm3 = 1d6*pr_atm/(82.056d0*te)     ! air conc [mol/m^3]
-      ppb = 1d9
-
-=======
        first = .false.
        
        ! parameters
@@ -155,7 +111,6 @@
        cair_molm3 = 1d6*pr_atm/(82.056d0*te)    ! air conc [mol/m^3]
        ppb = 1d9
        
->>>>>>> c9530c93
     endif
     !----------------------------------------------------------
 
