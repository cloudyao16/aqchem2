--- conflicted
+++ resolved
@@ -111,19 +111,12 @@
   !> during calls to the ODE solver.
   real(kind=dp), allocatable :: condense_saved_D_dry(:)
 
-<<<<<<< HEAD
-  !>DEBUG
-  integer, save :: condense_n_vf
-  integer, save :: condense_n_jac
-  !<DEBUG
-=======
   !> Internal-use variable for counting calls to the vector field
   !> subroutine.
   integer, save :: condense_count_vf
   !> Internal-use variable for counting calls to the Jacobian-solving
   !> subroutine.
   integer, save :: condense_count_solve
->>>>>>> b657be1b
 
 contains
   
@@ -158,14 +151,6 @@
     real(kind=dp) :: water_vol_initial, water_vol_final, d_water_vol
     real(kind=dp) :: vapor_vol_initial, vapor_vol_final, d_vapor_vol
     real(kind=dp) :: V_comp_final, water_rel_error
-<<<<<<< HEAD
-    !>DEBUG
-    integer :: debug_i
-    !<DEBUG
-
-    call assert_msg(324771387, aero_weight%type == AERO_WEIGHT_TYPE_NONE, &
-         "condensation can only be used with weight type none")
-=======
     real(kind=c_double), target :: state_f(aero_state%n_part + 1)
     real(kind=c_double), target :: abstol_f(aero_state%n_part + 1)
     type(c_ptr) :: state_f_p, abstol_f_p
@@ -188,7 +173,9 @@
     end interface
 #endif
 #endif
->>>>>>> b657be1b
+
+    call assert_msg(724659842, aero_weight%type == AERO_WEIGHT_TYPE_NONE, &
+         "condensation can only be used with weight type none")
 
     ! initial water volume in the aerosol particles
     water_vol_initial = 0d0
@@ -239,25 +226,6 @@
 
     ! call SUNDIALS solver
     n_eqn = aero_state%n_part + 1
-<<<<<<< HEAD
-    init_time = 0d0
-    final_time = del_t
-    itask = 1 ! just output val at final_time
-    istate = 1 ! first call for this ODE
-    options = set_opts(sparse_j = .true., &
-         user_supplied_jacobian = .true., &
-         abserr_vector = abs_tol_vector, relerr = 1d-8)
-    !>DEBUG
-    condense_n_vf = 0
-    condense_n_jac = 0
-    !<DEBUG
-    call dvode_f90(condense_vode_f, n_eqn, state, init_time, final_time, &
-         itask, istate, options, j_fcn = condense_vode_jac)
-    !>DEBUG
-    write(*,*) 'condense_n_vf ', condense_n_vf
-    write(*,*) 'condense_n_jac ', condense_n_jac
-    !<DEBUG
-=======
     n_eqn_f = int(n_eqn, kind=c_int)
     reltol_f = real(1d-8, kind=c_double)
     t_initial_f = real(0, kind=c_double)
@@ -281,7 +249,6 @@
     do i_eqn = 1,n_eqn
        state(i_eqn) = real(state_f(i_eqn), kind=dp)
     end do
->>>>>>> b657be1b
 
     ! unpack result state vector into aero_state and env_state
     i_part = 0
@@ -531,20 +498,11 @@
     type(condense_rates_inputs_t) :: inputs
     type(condense_rates_outputs_t) :: outputs
 
-<<<<<<< HEAD
-    !>DEBUG
-    condense_n_vf = condense_n_vf + 1
-    !<DEBUG
-    !>DEBUG
-    !write(*,*) 'condense_vode_f: time ', time
-    !<DEBUG
-=======
     condense_count_vf = condense_count_vf + 1
 
     call c_f_pointer(state_p, state, (/ n_eqn /))
     call c_f_pointer(state_dot_p, state_dot, (/ n_eqn /))
     
->>>>>>> b657be1b
     call env_state_allocate(env_state)
     call condense_current_env_state(n_eqn, time, state, env_state)
 
@@ -601,21 +559,7 @@
     type(condense_rates_inputs_t) :: inputs
     type(condense_rates_outputs_t) :: outputs
 
-<<<<<<< HEAD
-    ! signal from vode to initialize number of non-zeros
-    if (n_non_zero == 0) then
-       n_non_zero = 3 * n_eqn - 2
-       return
-    end if
-
-    !>DEBUG
-    condense_n_jac = condense_n_jac + 1
-    !<DEBUG
-    ! if not initializing, this should be correct
-    call assert(395158320, n_non_zero == 3 * n_eqn - 2)
-=======
     call c_f_pointer(state_p, state, (/ n_eqn /))
->>>>>>> b657be1b
 
     call env_state_allocate(env_state)
     call condense_current_env_state(n_eqn, time, state, env_state)
