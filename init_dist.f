--- conflicted
+++ resolved
@@ -24,64 +24,15 @@
       n_ini(97) = MM - 1
       n_ini(126) = 1
 
-<<<<<<< HEAD
       return
-      end subroutine
-=======
-      end
->>>>>>> 15cf134e
-
-CCCCCCCCCCCCCCCCCCCCCCCCCCCCCCCCCCCCCCCCCCCCCCCCCCCCCCCCCCCCCCCCCCCCCCCC
-
-      subroutine dist_to_n(N, dlnr, n_bin, bin_v, bin_r, n_den, bin_n)
-
-C     Convert a number density (in ln(r)) to actual number of particles
-C     in each bin.
-
-      integer N            ! INPUT: total number of particles (approximate)
-      real*8 dlnr          ! INPUT: bin scale factor
-      integer n_bin        ! INPUT: number of bins
-      real*8 bin_v(n_bin)  ! INPUT: volume of particles in bins (m^3)
-      real*8 bin_r(n_bin)  ! INPUT: radius of particles in bins (m)
-      real*8 n_den(n_bin)  ! INPUT: initial number density (#(ln(r))d(ln(r)))
-      integer bin_n(n_bin) ! OUTPUT: number distribution
-
-      integer k
-
-      do k = 1,n_bin
-         bin_n(k) = int(N * n_den(k) * dlnr)
-      enddo
-
-      end
-
-CCCCCCCCCCCCCCCCCCCCCCCCCCCCCCCCCCCCCCCCCCCCCCCCCCCCCCCCCCCCCCCCCCCCCCCC
-
-      subroutine init_exp(V_0, n_bin, bin_v, bin_r, n_den)
-
-C     Exponential distribution in volume (or mass)
-C     n(v) = N_0 / V_0 exp(- v / V_0)
-
-      real*8 V_0           ! INPUT: mean volume of initial distribution (m^3)
-      integer n_bin        ! INPUT: number of bins
-      real*8 bin_v(n_bin)  ! INPUT: volume of particles in bins (m^3)
-      real*8 bin_r(n_bin)  ! INPUT: radius of particles in bins (m)
-      real*8 n_den(n_bin)  ! OUTPUT: initial number density (#(ln(r))d(ln(r)))
-
-      integer k
-      real*8 n_den_vol
-
-      do k = 1,n_bin
-<<<<<<< HEAD
-         n_ini(k) = int(4d0 * pi * bin_r(k)**3 * dble(MM)/V_0
-     &        * exp(-(bin_v(k) / V_0)) * dlnr)
-      enddo
-
       end subroutine
 
 CCCCCCCCCCCCCCCCCCCCCCCCCCCCCCCCCCCCCCCCCCCCCCCCCCCCCCCCCCCCCCCCCCCCCCCC
 
       subroutine init_log_normal(MM, d_mean, log_sigma, dlnr, n_bin,
      &     bin_v, bin_r, n_ini)
+
+      ! FIXME: make this return a number density
 
       integer MM           ! INPUT: physical dimension of V
       real*8 d_mean        ! INPUT: mean diameter of initial distribution (m)
@@ -111,12 +62,53 @@
       end subroutine
 
 CCCCCCCCCCCCCCCCCCCCCCCCCCCCCCCCCCCCCCCCCCCCCCCCCCCCCCCCCCCCCCCCCCCCCCCC
-=======
+
+      subroutine dist_to_n(N, dlnr, n_bin, bin_v, bin_r, n_den, bin_n)
+
+C     Convert a number density (in ln(r)) to actual number of particles
+C     in each bin.
+
+      integer N            ! INPUT: total number of particles (approximate)
+      real*8 dlnr          ! INPUT: bin scale factor
+      integer n_bin        ! INPUT: number of bins
+      real*8 bin_v(n_bin)  ! INPUT: volume of particles in bins (m^3)
+      real*8 bin_r(n_bin)  ! INPUT: radius of particles in bins (m)
+      real*8 n_den(n_bin)  ! INPUT: initial number density (#(ln(r))d(ln(r)))
+      integer bin_n(n_bin) ! OUTPUT: number distribution
+
+      integer k
+
+      do k = 1,n_bin
+         bin_n(k) = int(dble(N) * n_den(k) * dlnr)
+      enddo
+
+      end subroutine
+
+CCCCCCCCCCCCCCCCCCCCCCCCCCCCCCCCCCCCCCCCCCCCCCCCCCCCCCCCCCCCCCCCCCCCCCCC
+
+      subroutine init_exp(V_0, n_bin, bin_v, bin_r, n_den)
+
+C     Exponential distribution in volume (or mass)
+C     n(v) = N_0 / V_0 exp(- v / V_0)
+
+      use mod_bin
+
+      real*8 V_0           ! INPUT: mean volume of initial distribution (m^3)
+      integer n_bin        ! INPUT: number of bins
+      real*8 bin_v(n_bin)  ! INPUT: volume of particles in bins (m^3)
+      real*8 bin_r(n_bin)  ! INPUT: radius of particles in bins (m)
+      real*8 n_den(n_bin)  ! OUTPUT: initial number density (#(ln(r))d(ln(r)))
+
+      integer k
+      real*8 n_den_vol
+
+      do k = 1,n_bin
          n_den_vol = 1d0 / V_0 * exp(-(bin_v(k) / V_0))
          call vol_to_lnr(bin_r(k), n_den_vol, n_den(k))
       enddo
 
-      end
->>>>>>> 15cf134e
+      end subroutine
+
+CCCCCCCCCCCCCCCCCCCCCCCCCCCCCCCCCCCCCCCCCCCCCCCCCCCCCCCCCCCCCCCCCCCCCCCC
 
       end module