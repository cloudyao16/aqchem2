! -*- mode: f90; -*-
! Copyright (C) 2005,2006 Nicole Riemer and Matthew West
! Licensed under the GNU General Public License version 2 or (at your
! option) any later version. See the file COPYING for details.

program process_state

  use mod_bin
  use mod_environ
  use mod_material
  use mod_array_hybrid
  use mod_state

  integer, parameter :: n_bin = 160    ! number of bins
<<<<<<< HEAD
  integer, parameter :: TDV = 10000   ! trailing dimension of VH      
=======
>>>>>>> 925a94f7
  integer, parameter :: n_spec = 3     ! number of species
  integer, parameter :: scal = 3       ! scale factor for bins
  real*8, parameter :: v_min = 1d-24   ! minimum volume for making grid (m^3)
  real*8, parameter :: v_max = 1d24    ! maximum volume for particles (m^3)
  real*8, parameter :: v_cutoff = 1d-5 ! volume between large and small (m^3)
  integer, parameter :: spec_1 = 1     ! first solute species
  integer, parameter :: spec_2 = 2     ! second solute species
  real*8, parameter :: cutoff_frac = 0.01d0 ! fraction to count as mixed
  integer, parameter :: n_comp = 20    ! number of composition bins

  integer :: MH(n_bin)       ! number of particles per bin
  type(bin_p) :: VH(n_bin)   ! particle volumes (m^3)
  type(environ) :: env       ! environment state
  type(material) :: mat      ! material properties
  real*8 :: time             ! current time (s)
  real*8 :: bin_v(n_bin)     ! volume of particles in bins
  real*8 :: dlnr             ! bin scale factor
  real*8 :: bin_g(n_bin)     ! volume in bins
  real*8 :: bin_gs(n_bin,n_spec) ! species volume in bins
  integer :: bin_n(n_bin)    ! number in bins
  integer :: bin_n_2d(n_bin,n_bin) ! 2D species number distribution
  real*8 :: bin_g_2d(n_bin,n_bin) ! 2D species volume distribution
  integer :: bin_n_mixed(n_bin,3) ! species number by composition
  real*8 :: bin_g_mixed(n_bin,3) ! species volume by composition
  character :: filename*100  ! input filename
  character :: basename*100  ! basename of the input filename
  integer :: comp_n(n_comp)  ! number in composition bins

  call get_filename(filename, basename)

  call init_hybrid(n_spec, MH, VH)

  call read_state(filename, n_bin, n_spec, MH, VH, env, time)

  call make_bin_grid(n_bin, scal, v_min, bin_v, dlnr)

  call allocate_material(mat, n_spec)
  
<<<<<<< HEAD
  call moments_hybrid(n_bin, TDV, n_spec, MH, VH, bin_v, &
=======
  call moments_hybrid(n_bin, n_spec, MH, VH, bin_v, bin_r, &
>>>>>>> 925a94f7
       bin_g, bin_gs, bin_n, dlnr)
  call write_moments(basename, n_bin, n_spec, bin_v, bin_g, bin_gs, bin_n)

  call moments_hybrid_2d(n_bin, n_spec, MH, VH, bin_v, mat, &
       spec_1, spec_2, bin_n_2d, bin_g_2d)
  call write_moments_2d(basename, n_bin, bin_v, bin_n_2d, bin_g_2d)

  call moments_composition_2d(n_bin, n_spec, MH, VH, v_cutoff, v_max, &
       spec_1, spec_2, n_comp, comp_n)
  call write_composition_2d(basename, n_comp, comp_n)
  
  call moments_mixed_2d(n_bin, n_spec, MH, VH, bin_v, mat, &
       v_cutoff, v_max, spec_1, spec_2, cutoff_frac, bin_n_mixed, bin_g_mixed)
  call write_moments_mixed_2d(basename, n_bin, bin_v, &
       bin_n_mixed, bin_g_mixed)
  write(6,*) 'volume in pure species 1: ', sum(bin_g_mixed(:,1))
  write(6,*) 'volume in pure species 2: ', sum(bin_g_mixed(:,2))
  write(6,*) 'volume in mixed: ', sum(bin_g_mixed(:,3))

contains

!!!!!!!!!!!!!!!!!!!!!!!!!!!!!!!!!!!!!!!!!!!!!!!!!!!!!!!!!!!!!!!!!!!!!!!!

  subroutine get_filename(filename, basename)
    
    character, intent(out) :: filename*100  ! input filename
    character, intent(out) :: basename*100  ! basename of the input filename

    integer i
    
    ! check there is exactly one commandline argument
    if (iargc() .ne. 1) then
       write(0,*) 'Usage: process_out <filename.d>'
       call exit(1)
    end if
    
    ! get and check first commandline argument (must be "filename.d")
    call getarg(1, filename)
    i = len_trim(filename)
    if (i .gt. 40) then
       write(0,*) 'ERROR: filename too long'
       call exit(1)
    end if
    if ((filename(i:i) .ne. 'd') .or. &
         (filename((i-1):(i-1)) .ne. '.')) then
       write(0,*) 'ERROR: Filename must end in .d'
       call exit(1)
    end if
    
    ! chop .d off the end of the filename to get the basename
    basename = filename
    basename((i-1):i) = '  '
    
  end subroutine get_filename
  
!!!!!!!!!!!!!!!!!!!!!!!!!!!!!!!!!!!!!!!!!!!!!!!!!!!!!!!!!!!!!!!!!!!!!!!!

  subroutine moments_hybrid_2d(n_bin, n_spec, MH, VH, bin_v, mat, &
       spec_1, spec_2, bin_n_2d, bin_g_2d)
    
    use mod_material
    use mod_bin
    
    integer, intent(in) :: n_bin      ! number of bins
    integer, intent(in) :: n_spec     ! number of species
    integer, intent(in) :: MH(n_bin)  ! number of particles per bin
    type(bin_p), intent(in) :: VH(n_bin) ! particle volumes (m^3)
    real*8, intent(in) :: bin_v(n_bin) ! volume of particles in bins
    type(material), intent(in) :: mat ! material properties
    integer, intent(in) :: spec_1     ! first species
    integer, intent(in) :: spec_2     ! second species
    integer, intent(out) :: bin_n_2d(n_bin,n_bin) ! 2D species number
                                                  ! distribution
    real*8, intent(out) :: bin_g_2d(n_bin,n_bin)  ! 2D species volume
                                                  ! distribution

    integer :: i, j, b1, b2
    
    bin_n_2d = 0
    bin_g_2d = 0d0
    
    do i = 1,n_bin
       do j = 1,MH(i)
          call particle_in_bin(VH(i)%p(j,spec_1), n_bin, bin_v, b1)
          call particle_in_bin(VH(i)%p(j,spec_2), n_bin, bin_v, b2)
          bin_n_2d(b1,b2) = bin_n_2d(b1,b2) + 1
          bin_g_2d(b1,b2) = bin_g_2d(b1,b2) + particle_volume(VH(i)%p(j,:))
       end do
    end do
    
  end subroutine moments_hybrid_2d
  
!!!!!!!!!!!!!!!!!!!!!!!!!!!!!!!!!!!!!!!!!!!!!!!!!!!!!!!!!!!!!!!!!!!!!!!!
  
  subroutine moments_composition_2d(n_bin, n_spec, MH, VH, &
       v_min, v_max, spec_1, spec_2, n_comp, comp_n)
    
    integer, intent(in) :: n_bin      ! number of bins
    integer, intent(in) :: n_spec     ! number of species
    integer, intent(in) :: MH(n_bin)  ! number of particles per bin
    type(bin_p), intent(in) :: VH(n_bin) ! particle volumes (m^3)
    real*8, intent(in) :: v_min       ! minimum particle volume to use
    real*8, intent(in) :: v_max       ! maximum particle volume to use
    integer, intent(in) :: spec_1     ! first species
    integer, intent(in) :: spec_2     ! second species
    integer, intent(in) :: n_comp     ! number of composition bins
    integer, intent(out) :: comp_n(n_comp) ! number in composition bins
    
    integer :: i, j, i_comp
    real*8 :: comp
    
    comp_n = 0
    
    do i = 1,n_bin
       do j = 1,MH(i)
          comp = VH(i)%p(j,spec_1) / (VH(i)%p(j,spec_1) + VH(i)%p(j,spec_2))
          i_comp = floor(comp * dble(n_comp)) + 1
          if (i_comp .gt. n_comp) i_comp = n_comp
          comp_n(i_comp) = comp_n(i_comp) + 1
       end do
    end do
    
  end subroutine moments_composition_2d
  
!!!!!!!!!!!!!!!!!!!!!!!!!!!!!!!!!!!!!!!!!!!!!!!!!!!!!!!!!!!!!!!!!!!!!!!!
  
  subroutine moments_mixed_2d(n_bin, n_spec, MH, VH, bin_v, mat, &
       v_min, v_max, spec_1, spec_2, cutoff_frac, bin_n_mixed, bin_g_mixed)
    
    use mod_material
    use mod_bin
    
    integer, intent(in) :: n_bin      ! number of bins
    integer, intent(in) :: n_spec     ! number of species
    integer, intent(in) :: MH(n_bin)  ! number of particles per bin
    type(bin_p), intent(in) :: VH(n_bin) ! particle volumes (m^3)
    real*8, intent(in) :: bin_v(n_bin) ! volume of particles in bins
    type(material), intent(in) :: mat ! material properties
    real*8, intent(in) :: v_min       ! minimum particle volume to use
    real*8, intent(in) :: v_max       ! maximum particle volume to use
    integer, intent(in) :: spec_1     ! first species
    integer, intent(in) :: spec_2     ! second species
    real*8, intent(in) :: cutoff_frac ! fraction to count as mixed
    integer, intent(out) :: bin_n_mixed(n_bin,3) ! species number by composition
    real*8, intent(out) :: bin_g_mixed(n_bin,3) ! species volume by composition
    
    integer :: i, j, b, k
    real*8 :: comp, pv
    
    bin_n_mixed = 0
    bin_g_mixed = 0d0
    
    do i = 1,n_bin
       do j = 1,MH(i)
          comp = VH(i)%p(j,spec_1) / (VH(i)%p(j,spec_1) + VH(i)%p(j,spec_2))
          if (comp .lt. cutoff_frac) then
             k = 2
          else if (comp .gt. (1d0 - cutoff_frac)) then
             k = 1
          else
             k = 3
          end if
          pv = particle_volume(VH(i)%p(j,:))
          call particle_in_bin(pv, n_bin, bin_v, b)
          bin_n_mixed(b,k) = bin_n_mixed(b,k) + 1
          bin_g_mixed(b,k) = bin_g_mixed(b,k) + pv
       end do
    end do
    
  end subroutine moments_mixed_2d
  
!!!!!!!!!!!!!!!!!!!!!!!!!!!!!!!!!!!!!!!!!!!!!!!!!!!!!!!!!!!!!!!!!!!!!!!!
  
  subroutine write_moments(basename, n_bin, n_spec, bin_v, bin_g, bin_gs, bin_n)
    
    use mod_util
    
    character, intent(in) :: basename*100  ! basename of the input filename
    integer, intent(in) :: n_bin           ! number of bins
    integer, intent(in) :: n_spec          ! number of species
    real*8, intent(in) :: bin_v(n_bin)     ! volume of particles in bins
    real*8, intent(in) :: bin_g(n_bin)     ! volume in bins
    real*8, intent(in) :: bin_gs(n_bin,n_spec) ! species volume in bins
    integer, intent(in) :: bin_n(n_bin)    ! number in bins
    
    integer, parameter :: f_out = 20
    
    character :: filename*100
    integer :: i
    
    filename = basename
    i = len_trim(filename)
    filename((i+1):) = '_moments.d'
    open(f_out, file=filename)
    
    do i = 1,n_bin
       write(f_out,'(i20,e20.10,i20,e20.10)') i, vol2rad(bin_v(i)), &
            bin_n(i), bin_g(i)
    end do
    
    close(unit=f_out)
    
  end subroutine write_moments
  
!!!!!!!!!!!!!!!!!!!!!!!!!!!!!!!!!!!!!!!!!!!!!!!!!!!!!!!!!!!!!!!!!!!!!!!!
  
  subroutine write_moments_2d(basename, n_bin, bin_v, bin_n_2d, bin_g_2d)
    
    use mod_util
    
    character, intent(in) :: basename*100  ! basename of the input filename
    integer, intent(in) :: n_bin           ! number of bins
    real*8, intent(in) :: bin_v(n_bin)     ! volume of particles in bins
    integer, intent(in) :: bin_n_2d(n_bin,n_bin) ! 2D species number
                                                 ! distribution
    real*8, intent(in) :: bin_g_2d(n_bin,n_bin)  ! 2D species volume distribution
    
    integer, parameter :: f_out = 20
    
    character :: filename*100
    integer :: i, j
    
    filename = basename
    i = len_trim(filename)
    filename((i+1):) = '_moments_2d.d'
    open(f_out, file=filename)
    
    do i = 1,n_bin
       do j = 1,n_bin
          write(f_out,'(i20,i20,e20.10,e20.10,i20,e20.10)') &
               i, j, vol2rad(bin_v(i)), vol2rad(bin_v(j)), &
               bin_n_2d(i,j), bin_g_2d(i,j)
       end do
    end do
    
    close(unit=f_out)
    
  end subroutine write_moments_2d
  
!!!!!!!!!!!!!!!!!!!!!!!!!!!!!!!!!!!!!!!!!!!!!!!!!!!!!!!!!!!!!!!!!!!!!!!!
  
  subroutine write_composition_2d(basename, n_comp, comp_n)
    
    character, intent(in) :: basename*100  ! basename of the input filename
    integer, intent(in) :: n_comp          ! number of composition bins
    integer, intent(in) :: comp_n(n_comp)  ! number in composition bins
    
    integer, parameter :: f_out = 20
    
    character :: filename*100
    integer :: i
    
    filename = basename
    i = len_trim(filename)
    filename((i+1):) = '_composition.d'
    open(f_out, file=filename)
    
    do i = 1,n_comp
       write(f_out,'(i20,i20)') i, comp_n(i)
    end do
    
    close(unit=f_out)
    
  end subroutine write_composition_2d
  
!!!!!!!!!!!!!!!!!!!!!!!!!!!!!!!!!!!!!!!!!!!!!!!!!!!!!!!!!!!!!!!!!!!!!!!!
  
  subroutine write_moments_mixed_2d(basename, n_bin, bin_v, &
       bin_n_mixed, bin_g_mixed)
    
    use mod_util
    
    character, intent(in) :: basename*100  ! basename of the input filename
    integer, intent(in) :: n_bin           ! number of bins
    real*8, intent(in) :: bin_v(n_bin)     ! volume of particles in bins
    integer, intent(in) :: bin_n_mixed(n_bin,3) ! species number by composition
    real*8, intent(in) :: bin_g_mixed(n_bin,3) ! species volume by composition
    
    integer, parameter :: f_out = 20
    
    character :: filename*100
    integer :: i
    
    filename = basename
    i = len_trim(filename)
    filename((i+1):) = '_moments_comp.d'
    open(f_out, file=filename)
    
    do i = 1,n_bin
       write(f_out,'(i20,e20.10,3i20,3e20.10)') i, vol2rad(bin_v(i)), &
            bin_n_mixed(i,:), bin_g_mixed(i,:)
    end do
    
    close(unit=f_out)
    
  end subroutine write_moments_mixed_2d
  
!!!!!!!!!!!!!!!!!!!!!!!!!!!!!!!!!!!!!!!!!!!!!!!!!!!!!!!!!!!!!!!!!!!!!!!!
  
end program process_state

!!!!!!!!!!!!!!!!!!!!!!!!!!!!!!!!!!!!!!!!!!!!!!!!!!!!!!!!!!!!!!!!!!!!!!!!<|MERGE_RESOLUTION|>--- conflicted
+++ resolved
@@ -12,10 +12,6 @@
   use mod_state
 
   integer, parameter :: n_bin = 160    ! number of bins
-<<<<<<< HEAD
-  integer, parameter :: TDV = 10000   ! trailing dimension of VH      
-=======
->>>>>>> 925a94f7
   integer, parameter :: n_spec = 3     ! number of species
   integer, parameter :: scal = 3       ! scale factor for bins
   real*8, parameter :: v_min = 1d-24   ! minimum volume for making grid (m^3)
@@ -54,11 +50,7 @@
 
   call allocate_material(mat, n_spec)
   
-<<<<<<< HEAD
-  call moments_hybrid(n_bin, TDV, n_spec, MH, VH, bin_v, &
-=======
-  call moments_hybrid(n_bin, n_spec, MH, VH, bin_v, bin_r, &
->>>>>>> 925a94f7
+  call moments_hybrid(n_bin, n_spec, MH, VH, bin_v, &
        bin_g, bin_gs, bin_n, dlnr)
   call write_moments(basename, n_bin, n_spec, bin_v, bin_g, bin_gs, bin_n)
 
