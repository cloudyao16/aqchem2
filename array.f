--- conflicted
+++ resolved
@@ -42,16 +42,7 @@
     
     real*8 total_vol_frac, v_low, v_high, pv
     integer k, i, sum_e, sum_a, delta_n, i_spec
-<<<<<<< HEAD
-    
-! DEBUG
-    do k = 1,n_bin
-       write(*,*) 'k = ', k, ' n_ini = ', n_ini(k)
-    end do
-! DEBUG
-=======
 
->>>>>>> 925a94f7
     sum_e = i_start - 1
     
     total_vol_frac = 0.d0
