--- conflicted
+++ resolved
@@ -59,13 +59,12 @@
 
 Rename golovin to additive.
 
-<<<<<<< HEAD
 Units for num_den and vol_den in aero_binned are not really #/m^3 and
 m^3/m^3, are they? There should be some /m or something?
 
 check on input that t_output, etc are multiples of del_t so that the
 n_time header information is actually correct.
-=======
+
 make all array variables either plural or singular (vols vs vol).
 
 rename aero_binned_*() to pmc_ab_*(), etc
@@ -78,5 +77,4 @@
 
 change all volumes in spec files (mean_vol for dists, etc) to radii
 
-what's happending with util_rand() and USE_F95_RAND?
->>>>>>> c9530c93
+what's happending with util_rand() and USE_F95_RAND?