--- conflicted
+++ resolved
@@ -160,11 +160,9 @@
 
 Change output comp_vol to num_conc per particle.
 
-<<<<<<< HEAD
 Rename env_state%start_time to start_time_of_day.
 
 Fix "use only" in f90_mod_deps or doc/Makefile or wherever.
-=======
+
 gas_state_axpy() and gas_state_add_scaled() are the same. Remove
-one. Also aero_binned_add_scaled()?
->>>>>>> bd33b4bc
+one. Also aero_binned_add_scaled()?