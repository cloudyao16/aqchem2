
######################################################################

Time
####

Clean up time handling. At the moment we have times from midnight, times
from start of run, times from time of restarted run, time within
condensation timestep, etc.

Change times in the env_data arrays to be seconds since midnight on
start_day, so we can easily change start_time without needing to
rewrite all the emit/height/etc data. It makes more sense for these to
be absolute real times, rather than relative to start of
simulation. Would also help with restarted simulations.

Add env%day_of_year (days since jan 1) and env%time_of_day (secs since
midnight) and shift info on start day, start time, etc to
env_data. Change mosaic_timestep() to just read time/day info out of
env directly. Update this info in env_data_update_state(). Should
probably store full date/time info, with timezone as +-HH:MM, etc.

Add separate del_t for mosaic, coag, and cond. Check on input that
t_output, etc are multiples of del_t so that the n_time header
information is actually correct.

######################################################################

MPI
###

All mpi_recv calls should use MPI_TAG_ANY and MPI_SOURCE_ANY but then
assert() that they are correct, so that we die rather than
deadlocking.

Change gas mixing to be by diffusion, rather than allreduce, also env.

Switch to using mpi structures rather than pack/unpack?

In aero_state_mix(), if expected number of particles to send to each
other processor is less than one, switch to a
"send-individual-particles" mode, which should be more efficient.

######################################################################

Build
#####

Sometimes cmake seems to rebuild even if no source files have changed
at all? Maybe has to do with the fact that the module files are being
put into the build/ directory?

######################################################################

Add entrainment switch as a function of time.

Implement a better poisson distribution generator. We should probably
generate a poisson sample per-bin, rather than doing a total sample
and then using a slow sampling to pick samples one-by-one.

Fix calling convention for aerosol_optical from mosaic.f90. Do we do
it every timestep, or just when needed, or what? What about
coagulation? Does this come in the right order? We should really be
able to do aerosol_optical as a post-processing step.

Change numeric_average.f90 to be numeric_reduce.f90 with option
"mean", "stddev", "min", "max", "median", "perc_rank" (percentile
rank).

Change sample_disc_pdf() and sample_cts_pdf() to use cumulative
distributions.

Store all events (particle loss, creation, coagulation, etc) in the
output file, to allow detailed post-processing. Record full
information for each event, including the complete state of all
involved particles (e.g., before and after coagulation states).

Add new run-mode to make an output directory, copy input files into
it, etc. Not so easy, given that fortran has no mkdir. We could call
the C mkdir() directly, or via our own C code (probably easier to
match mode_t types, etc), but requires Fortran 2003.

Change "rate" line in gas_profile/aero_profile to be "scaling" (so it
makes sense for background as well), or just delete it. Will need to
add a dilution rate profile somewhere --- better anyway to unify it.

Separate out numerical parameters into
run_part_opt/run_sect_opt/run_exact_opt and scenario parameters into
another structure (to replace env_data --- maybe call it
scenario_t). Add spec_file_read_run_part_opt() etc to input the
numerical parameters.

Shift spec file reading into run_part.F95, etc. Have a
spec_file_read_run_part() or similar, that just takes a filename. The
main partmc program would then just read the first line of the file,
close it, then call the correct run_*() reader. This would enable
other driver programs to be easily written. run_part() should also
take a callback function, with a t_callback timestep parameter, to
enable in-run processing.

Switch to allocatable structure members, rather than pointers. Also
test for allocated() inside my_type_allocate(), and deallocate first
if needed. Then don't need to deallocate before allocating in
subroutines. Then don't need to pre-allocate before calling
subroutines which are just going to reallocate anyway. Will need to
clearly indicate which procedures can be passed unallocated
structures.

Fix sources to work with MPI.

Change check_event() to always return false if the t_freq is 0, so
run_part can change to not testing this itself.

Rename aero_sorted to aero_sort.

Parallel method should just generate n_samp for all pairs, then
request these as blocks, not one-by-one. Also, don't bother sending
coagulation products to other processors, just keep them. Can we
analyze how expensive this is, compared to mixing?

We could ensure that bin_grids are always aligned to same base grid,
so that when we extend the bin_grid, we don't need to recompute the
sort, and we only need to recompute some parts of k_max.

Don't synchronize aero_state_rebalance() across all processes --- just
do it locally. This will mess up things like 32 parts/proc, but will
work well for large n_part/proc.

Rename valid_sort -> sort_valid.

Change aero_particle_allocate_size() to just take aero_data, not
individual n_*.

Change constants to use format 3_dp rather than 3d0.

Change kind=dp to kind=wp for "working precision".

Make numeric_diff work even with extra spaces at the end of lines.

Shift aero_data inside aero_state, like in partmc.py, to avoid having
to remember when to pass it around.

Unify extract_* programs further (maybe into just partmc executable?).

Use a better Poisson generator method for the non-GSL case (just use
the GSL method, that seems to be approximate anyway?).

Parallel input_state(), input_filename_list(), and input_sectional().

Parallel_dist does not do accelerated coagulation yet.

partmc.py can have histogram_1d() and histogram_2d() replaced by
numpy.histogram() and numpy.histogram2d().

Rename env_state%start_time to start_time_of_day.

Fix "use only" in f90_mod_deps or doc/Makefile or wherever.

Use find_unnecessary_line_breaks and fix them.

Add accessor functions for finding dimensions, rather than storing
them directly. E.g., aero_state.n_part(), aero_weight_array.n_set(),
etc.

Make nucleation look just like another emission, but of a
mono-disperse aero_dist with a rate that is computed from the
gas_state and env_state.

What should we be doing instead of "new_source_name(i) =
name(1:AERO_SOURCE_NAME_LEN)" and similar. This dies at runtime if
"name" has length less than AERO_SOURCE_NAME_LEN, which it might have
because we only say "character(len=*), intent(in) :: name".

<<<<<<< HEAD
Fix % symbol not appearing in doxygen generated comments. E.g. the
integer_rmap2_t type docs.

Add check for height being <= 0.

Change aero_state_add_particles() to either check that
aero_state_delta has identical weights to aero_state, or (perhaps
better) to selectively sample based on the weight ratio. If we do the
second of these, we could adjust the cloud parcel routine in
scenario.F90 to allow equilib() to reweight, and thus remove the
do_reweight argument to equilib().

In getopt.F90, Dick needed to add "integer, external :: iargc" in
three places.

In util.F90, Dick needed to change "write( ret_val, '(i30)' ) val" to
free format to avoid a crash.
=======
Rename bin_grid to rad_grid or similar (or replace with diam_grid).
>>>>>>> f6b20b68
<|MERGE_RESOLUTION|>--- conflicted
+++ resolved
@@ -171,7 +171,6 @@
 "name" has length less than AERO_SOURCE_NAME_LEN, which it might have
 because we only say "character(len=*), intent(in) :: name".
 
-<<<<<<< HEAD
 Fix % symbol not appearing in doxygen generated comments. E.g. the
 integer_rmap2_t type docs.
 
@@ -189,6 +188,5 @@
 
 In util.F90, Dick needed to change "write( ret_val, '(i30)' ) val" to
 free format to avoid a crash.
-=======
-Rename bin_grid to rad_grid or similar (or replace with diam_grid).
->>>>>>> f6b20b68
+
+Rename bin_grid to rad_grid or similar (or replace with diam_grid).