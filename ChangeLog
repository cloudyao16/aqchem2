--- conflicted
+++ resolved
@@ -13,7 +13,6 @@
     `aero_num_conc`, which is the inverse of the previous
     `aero_comp_vol` variable.
 
-<<<<<<< HEAD
   * Use Fortran for post-processing rather than Python using `stats.F90`.
     An example is in `scenarios/1_urban_plume/1_urban_plume_process.F90`.
 
@@ -35,10 +34,9 @@
   * Fix `allow_doubling`/`allow_halving` with weighted particles.
 
   * Replace Bessel function code with an LGPL-licensed version.
-=======
+
   * Distributed parallel coagulation is disabled due to lack of
     weighting support.
->>>>>>> a97ae733
 
 2.2.1 - 2012-03-30
 
